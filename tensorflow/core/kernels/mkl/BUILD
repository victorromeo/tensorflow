--- conflicted
+++ resolved
@@ -415,11 +415,8 @@
         "//tensorflow/core/kernels:matmul_op",
         "//tensorflow/core/kernels:pad_op",
         "//tensorflow/core/kernels:relu_op",
-<<<<<<< HEAD
         "//tensorflow/core:tensorflow",
-=======
         "//tensorflow/core/kernels/image:image",
->>>>>>> b005ebf7
     ] + MKL_TEST_DEPS,
 )
 
