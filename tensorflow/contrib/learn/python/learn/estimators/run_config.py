--- conflicted
+++ resolved
@@ -298,12 +298,8 @@
     #   core_run_config.RunConfig.__init__(self)
     # so instead of breaking compatibility with that assumption, we
     # just manually initialize this field:
-<<<<<<< HEAD
-    self._distribute = None
+    self._train_distribute = None
     self._device_fn = None
-=======
-    self._train_distribute = None
->>>>>>> 590633a5
 
     gpu_options = config_pb2.GPUOptions(
         per_process_gpu_memory_fraction=gpu_memory_fraction)
