# Description:
#   Wrap NVIDIA TensorRT (http://developer.nvidia.com/tensorrt) with tensorflow
#   and provide TensorRT operators and converter package.
#   APIs are meant to change over time.

load("//tensorflow:tensorflow.bzl", "cuda_py_test")
load("//tensorflow:tensorflow.bzl", "cuda_py_tests")

package(
    default_visibility = ["//visibility:public"],
    licenses = ["notice"],  # Apache 2.0
)

exports_files(["LICENSE"])

exports_files(glob([
    "test/testdata/*",
]))

py_library(
    name = "init_py",
    srcs = ["__init__.py"],
    srcs_version = "PY2AND3",
    deps = [
        ":tf_trt_integration_test_base",
        ":trt_convert_py",
    ],
)

py_library(
    name = "trt_convert_py",
    srcs = ["trt_convert.py"],
    srcs_version = "PY2AND3",
    deps = [
        "//tensorflow/compiler/tf2tensorrt:trt_ops_loader",
        "//tensorflow/compiler/tf2tensorrt:wrap_py_utils",
        "//tensorflow/python:convert_to_constants",
        "//tensorflow/python:func_graph",
        "//tensorflow/python:graph_util",
        "//tensorflow/python:session",
        "//tensorflow/python:tf_optimizer",
        "//tensorflow/python/eager:context",
        "//tensorflow/python/eager:function",
        "//tensorflow/python/saved_model:builder",
        "//tensorflow/python/saved_model:load",
        "//tensorflow/python/saved_model:loader",
        "//tensorflow/python/saved_model:save",
        "//tensorflow/python/saved_model:signature_constants",
        "//tensorflow/python/saved_model:tag_constants",
    ],
)

py_library(
    name = "trt_convert_windows",
    srcs = ["trt_convert_windows.py"],
    srcs_version = "PY2AND3",
    deps = [
        "//tensorflow/python:util",
    ],
)

py_library(
    name = "tf_trt_integration_test_base",
    srcs = ["test/tf_trt_integration_test_base.py"],
    deps = [
        ":trt_convert_py",
        "//tensorflow/python:client_testlib",
        "//tensorflow/python:framework_test_lib",
        "//tensorflow/python/saved_model:builder",
        "//tensorflow/python/saved_model:loader",
        "//tensorflow/python/saved_model:signature_constants",
        "//tensorflow/python/saved_model:signature_def_utils",
        "//tensorflow/python/saved_model:tag_constants",
        "//tensorflow/python/saved_model:utils",
        "//tensorflow/python/tools:saved_model_utils",
    ],
)

cuda_py_test(
    name = "trt_convert_test",
    srcs = ["trt_convert_test.py"],
    additional_deps = [
        ":trt_convert_py",
        "@absl_py//absl/testing:parameterized",
        "//tensorflow/python:client_testlib",
        "//tensorflow/python:framework_test_lib",
        "//tensorflow/python:graph_util",
        "//tensorflow/python/saved_model:builder",
        "//tensorflow/python/saved_model:loader",
        "//tensorflow/python/saved_model:signature_constants",
        "//tensorflow/python/saved_model:signature_def_utils",
        "//tensorflow/python/saved_model:tag_constants",
        "//tensorflow/python/saved_model:utils",
        "//tensorflow/python/tools:freeze_graph_lib",
        "//tensorflow/python/tools:saved_model_utils",
    ],
    data = [
        "test/testdata/tftrt_2.0_saved_model/saved_model.pb",
        "test/testdata/tftrt_2.0_saved_model/variables/variables.data-00000-of-00002",
        "test/testdata/tftrt_2.0_saved_model/variables/variables.data-00001-of-00002",
        "test/testdata/tftrt_2.0_saved_model/variables/variables.index",
    ],
    python_version = "PY3",
    tags = [
        "no_cuda_on_cpu_tap",
        "no_pip",
        "no_rocm",
        "no_windows",
        "nomac",
    ],
)

cuda_py_tests(
    name = "tf_trt_integration_test",
    srcs = [
        "test/base_test.py",
        "test/batch_matmul_test.py",
        "test/binary_tensor_weight_broadcast_test.py",
        "test/combined_nms_test.py",
        "test/const_broadcast_test.py",
        "test/conv2d_test.py",
        "test/dynamic_input_shapes_test.py",
        "test/identity_output_test.py",
        "test/int32_test.py",
        "test/lru_cache_test.py",
        "test/memory_alignment_test.py",
        "test/multi_connection_neighbor_engine_test.py",
        "test/neighboring_engine_test.py",
        "test/quantization_test.py",
        "test/rank_two_test.py",
        "test/reshape_transpose_test.py",
        "test/topk_test.py",
        "test/unary_test.py",
        "test/vgg_block_nchw_test.py",
        "test/vgg_block_test.py",
    ],
    additional_deps = [
        ":tf_trt_integration_test_base",
        "//tensorflow/python:client_testlib",
        "//tensorflow/python:framework_test_lib",
    ],
    python_version = "PY3",
    tags = [
        "no_cuda_on_cpu_tap",
        "no_rocm",
        "no_windows",
        "nomac",
    ],
)

cuda_py_tests(
    name = "concatenation_test",
    srcs = [
        "test/biasadd_matmul_test.py",
        "test/concatenation_test.py",
    ],
    additional_deps = [
        ":tf_trt_integration_test_base",
        "//tensorflow/python:client_testlib",
        "//tensorflow/python:framework_test_lib",
    ],
    python_version = "PY3",
    tags = [
        "no_rocm",
        "no_windows",
        "nomac",
        "notap",  # b/140261407
    ],
)

cuda_py_test(
    name = "quantization_mnist_test",
    srcs = ["test/quantization_mnist_test.py"],
    additional_deps = [
        ":tf_trt_integration_test_base",
        "//tensorflow/python:client_testlib",
        "//tensorflow/python:framework_test_lib",
        "//tensorflow/python/keras:keras",
        "//tensorflow/python/estimator:estimator",
    ],
    data = [
<<<<<<< HEAD
        "test/testdata/gen_tftrt_model.py",
        "test/testdata/mnist/checkpoint",
        "test/testdata/mnist/model.ckpt-46900.data-00000-of-00001",
        "test/testdata/mnist/model.ckpt-46900.index",
        "test/testdata/tftrt_2.0_saved_model/saved_model.pb",
        "test/testdata/tftrt_2.0_saved_model/variables/variables.data-00000-of-00002",
        "test/testdata/tftrt_2.0_saved_model/variables/variables.data-00001-of-00002",
        "test/testdata/tftrt_2.0_saved_model/variables/variables.index",
=======
        "test/testdata/mnist/checkpoint",
        "test/testdata/mnist/model.ckpt-46900.data-00000-of-00001",
        "test/testdata/mnist/model.ckpt-46900.index",
>>>>>>> e5c87130
    ],
    python_version = "PY3",
    tags = [
        "no_cuda_on_cpu_tap",
        "no_oss",  # TODO(b/125290478): allow running in at least some OSS configurations.
        "no_pip",
        "no_rocm",
        "no_tap",  # It is not able to download the mnist data.
        "no_windows",
        "nomac",
    ],
)<|MERGE_RESOLUTION|>--- conflicted
+++ resolved
@@ -179,20 +179,9 @@
         "//tensorflow/python/estimator:estimator",
     ],
     data = [
-<<<<<<< HEAD
-        "test/testdata/gen_tftrt_model.py",
         "test/testdata/mnist/checkpoint",
         "test/testdata/mnist/model.ckpt-46900.data-00000-of-00001",
         "test/testdata/mnist/model.ckpt-46900.index",
-        "test/testdata/tftrt_2.0_saved_model/saved_model.pb",
-        "test/testdata/tftrt_2.0_saved_model/variables/variables.data-00000-of-00002",
-        "test/testdata/tftrt_2.0_saved_model/variables/variables.data-00001-of-00002",
-        "test/testdata/tftrt_2.0_saved_model/variables/variables.index",
-=======
-        "test/testdata/mnist/checkpoint",
-        "test/testdata/mnist/model.ckpt-46900.data-00000-of-00001",
-        "test/testdata/mnist/model.ckpt-46900.index",
->>>>>>> e5c87130
     ],
     python_version = "PY3",
     tags = [
