path: "tensorflow.estimator.BoostedTreesClassifier"
tf_class {
  is_instance: "<class \'tensorflow.python.estimator.canned.boosted_trees.BoostedTreesClassifier\'>"
<<<<<<< HEAD
  is_instance: "<class \'tensorflow.python.estimator.canned.boosted_trees._BoostedTrees\'>"
=======
  is_instance: "<class \'tensorflow.python.estimator.canned.boosted_trees._BoostedTreesBase\'>"
>>>>>>> 8878a5c4
  is_instance: "<class \'tensorflow.python.estimator.estimator.Estimator\'>"
  is_instance: "<type \'object\'>"
  member {
    name: "config"
    mtype: "<type \'property\'>"
  }
  member {
    name: "model_dir"
    mtype: "<type \'property\'>"
  }
  member {
    name: "model_fn"
    mtype: "<type \'property\'>"
  }
  member {
    name: "params"
    mtype: "<type \'property\'>"
  }
  member_method {
    name: "__init__"
    argspec: "args=[\'self\', \'feature_columns\', \'n_batches_per_layer\', \'model_dir\', \'n_classes\', \'weight_column\', \'label_vocabulary\', \'n_trees\', \'max_depth\', \'learning_rate\', \'l1_regularization\', \'l2_regularization\', \'tree_complexity\', \'min_node_weight\', \'config\', \'center_bias\', \'pruning_mode\'], varargs=None, keywords=None, defaults=[\'None\', \'<object object instance>\', \'None\', \'None\', \'100\', \'6\', \'0.1\', \'0.0\', \'0.0\', \'0.0\', \'0.0\', \'None\', \'False\', \'none\'], "
  }
  member_method {
    name: "eval_dir"
    argspec: "args=[\'self\', \'name\'], varargs=None, keywords=None, defaults=[\'None\'], "
  }
  member_method {
    name: "evaluate"
    argspec: "args=[\'self\', \'input_fn\', \'steps\', \'hooks\', \'checkpoint_path\', \'name\'], varargs=None, keywords=None, defaults=[\'None\', \'None\', \'None\', \'None\'], "
  }
  member_method {
<<<<<<< HEAD
    name: "experimental_feature_importances"
    argspec: "args=[\'self\', \'normalize\'], varargs=None, keywords=None, defaults=[\'False\'], "
=======
    name: "experimental_predict_with_explanations"
    argspec: "args=[\'self\', \'input_fn\', \'predict_keys\', \'hooks\', \'checkpoint_path\'], varargs=None, keywords=None, defaults=[\'None\', \'None\', \'None\'], "
>>>>>>> 8878a5c4
  }
  member_method {
    name: "export_saved_model"
    argspec: "args=[\'self\', \'export_dir_base\', \'serving_input_receiver_fn\', \'assets_extra\', \'as_text\', \'checkpoint_path\'], varargs=None, keywords=None, defaults=[\'None\', \'False\', \'None\'], "
  }
  member_method {
    name: "export_savedmodel"
    argspec: "args=[\'self\', \'export_dir_base\', \'serving_input_receiver_fn\', \'assets_extra\', \'as_text\', \'checkpoint_path\', \'strip_default_attrs\'], varargs=None, keywords=None, defaults=[\'None\', \'False\', \'None\', \'False\'], "
  }
  member_method {
    name: "get_variable_names"
    argspec: "args=[\'self\'], varargs=None, keywords=None, defaults=None"
  }
  member_method {
    name: "get_variable_value"
    argspec: "args=[\'self\', \'name\'], varargs=None, keywords=None, defaults=None"
  }
  member_method {
    name: "latest_checkpoint"
    argspec: "args=[\'self\'], varargs=None, keywords=None, defaults=None"
  }
  member_method {
    name: "predict"
    argspec: "args=[\'self\', \'input_fn\', \'predict_keys\', \'hooks\', \'checkpoint_path\', \'yield_single_examples\'], varargs=None, keywords=None, defaults=[\'None\', \'None\', \'None\', \'True\'], "
  }
  member_method {
    name: "train"
    argspec: "args=[\'self\', \'input_fn\', \'hooks\', \'steps\', \'max_steps\', \'saving_listeners\'], varargs=None, keywords=None, defaults=[\'None\', \'None\', \'None\', \'None\'], "
  }
}<|MERGE_RESOLUTION|>--- conflicted
+++ resolved
@@ -1,11 +1,7 @@
 path: "tensorflow.estimator.BoostedTreesClassifier"
 tf_class {
   is_instance: "<class \'tensorflow.python.estimator.canned.boosted_trees.BoostedTreesClassifier\'>"
-<<<<<<< HEAD
-  is_instance: "<class \'tensorflow.python.estimator.canned.boosted_trees._BoostedTrees\'>"
-=======
   is_instance: "<class \'tensorflow.python.estimator.canned.boosted_trees._BoostedTreesBase\'>"
->>>>>>> 8878a5c4
   is_instance: "<class \'tensorflow.python.estimator.estimator.Estimator\'>"
   is_instance: "<type \'object\'>"
   member {
@@ -37,13 +33,12 @@
     argspec: "args=[\'self\', \'input_fn\', \'steps\', \'hooks\', \'checkpoint_path\', \'name\'], varargs=None, keywords=None, defaults=[\'None\', \'None\', \'None\', \'None\'], "
   }
   member_method {
-<<<<<<< HEAD
     name: "experimental_feature_importances"
     argspec: "args=[\'self\', \'normalize\'], varargs=None, keywords=None, defaults=[\'False\'], "
-=======
+  }
+  member_method {
     name: "experimental_predict_with_explanations"
     argspec: "args=[\'self\', \'input_fn\', \'predict_keys\', \'hooks\', \'checkpoint_path\'], varargs=None, keywords=None, defaults=[\'None\', \'None\', \'None\'], "
->>>>>>> 8878a5c4
   }
   member_method {
     name: "export_saved_model"
